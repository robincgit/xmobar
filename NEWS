--- conflicted
+++ resolved
@@ -7,11 +7,8 @@
 
   - New brightness monitor, courtesy of Martin Perner.
   - New DateZone plugin, for localized datetimes, also by Martin.
-<<<<<<< HEAD
   - New keyboard layout monitor (Kbd).  Yes, by Martin.
-=======
   - Rewrite of the event handling ([issue 53], [issue 57]), also by Martin.
->>>>>>> 8833a816
   - Cpu monitor now also reports `iowait` field ([issue 55]).
 
 _Bug fixes_
